{
  "name": "netlify-chat-app",
  "private": true,
  "version": "0.0.0",
  "type": "module",
  "scripts": {
    "dev": "vite",
    "build": "vite build",
    "preview": "vite preview",
    "migrate": "node scripts/migrate.js"
  },
  "dependencies": {
    "@neondatabase/serverless": "^1.0.0",
    "@netlify/blobs": "^9.1.6",
    "@netlify/neon": "^0.1.0",
    "@tanstack/react-query": "^5.80.6",
<<<<<<< HEAD
    "@tanstack/react-query-devtools": "^5.80.6",
=======
>>>>>>> c6ea8c7d
    "dompurify": "^3.2.6",
    "lucide-react": "^0.513.0",
    "marked": "^15.0.7",
    "node-fetch": "^3.3.2",
    "node-sql-parser": "^5.3.9",
    "react": "^18.2.0",
    "react-dom": "^18.2.0",
    "react-router-dom": "^7.6.2"
  },
  "devDependencies": {
    "@types/react": "^18.2.66",
    "@types/react-dom": "^18.2.22",
    "@vitejs/plugin-react": "^4.2.1",
    "vite": "^5.2.0"
  }
}<|MERGE_RESOLUTION|>--- conflicted
+++ resolved
@@ -14,10 +14,7 @@
     "@netlify/blobs": "^9.1.6",
     "@netlify/neon": "^0.1.0",
     "@tanstack/react-query": "^5.80.6",
-<<<<<<< HEAD
     "@tanstack/react-query-devtools": "^5.80.6",
-=======
->>>>>>> c6ea8c7d
     "dompurify": "^3.2.6",
     "lucide-react": "^0.513.0",
     "marked": "^15.0.7",
